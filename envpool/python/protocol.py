# Copyright 2021 Garena Online Private Limited
#
# Licensed under the Apache License, Version 2.0 (the "License");
# you may not use this file except in compliance with the License.
# You may obtain a copy of the License at
#
#      http://www.apache.org/licenses/LICENSE-2.0
#
# Unless required by applicable law or agreed to in writing, software
# distributed under the License is distributed on an "AS IS" BASIS,
# WITHOUT WARRANTIES OR CONDITIONS OF ANY KIND, either express or implied.
# See the License for the specific language governing permissions and
# limitations under the License.
"""Protocol of C++ EnvPool."""

from typing import (
  Any,
  Callable,
  Dict,
  List,
  NamedTuple,
  Optional,
  Tuple,
  Type,
  Union,
)

try:
  from typing import Protocol
except ImportError:
  from typing_extensions import Protocol  # type: ignore

import dm_env
import gym
import numpy as np
from dm_env import TimeStep


class EnvSpec(Protocol):
  """Cpp EnvSpec class."""

  _config_keys: List[str]
  _default_config_values: Tuple
  gen_config: Type

  def __init__(self, config: Tuple):
    """Protocol for constructor of EnvSpec."""

  @property
  def _state_spec(self) -> Tuple:
    """Cpp private _state_spec."""

  @property
  def _action_spec(self) -> Tuple:
    """Cpp private _action_spec."""

  @property
  def _state_keys(self) -> List:
    """Cpp private _state_keys."""

  @property
  def _action_keys(self) -> List:
    """Cpp private _action_keys."""

  @property
  def _config_values(self) -> Tuple:
    """Cpp private _config_values."""

  @property
  def config(self) -> NamedTuple:
    """Configuration used to create the current EnvSpec."""

  @property
  def state_array_spec(self) -> Dict[str, Any]:
    """Specs of the states of the environment in ArraySpec format."""

  @property
  def action_array_spec(self) -> Dict[str, Any]:
    """Specs of the actions of the environment in ArraySpec format."""

  def observation_spec(self) -> Dict[str, Any]:
    """Specs of the observations of the environment in dm_env format."""

  def action_spec(self) -> Union[dm_env.specs.Array, Dict[str, Any]]:
    """Specs of the actions of the environment in dm_env format."""

  @property
  def observation_space(self) -> Dict[str, Any]:
    """Specs of the observations of the environment in gym.Env format."""

  @property
  def action_space(self) -> Union[gym.Space, Dict[str, Any]]:
    """Specs of the actions of the environment in gym.Env format."""

  @property
  def reward_threshold(self) -> Optional[float]:
    """Reward threshold, None for no threshold."""


class ArraySpec(object):
  """Spec of numpy array."""

  def __init__(
    self, dtype: Type, shape: List[int], bounds: Tuple[Any, Any],
    element_wise_bounds: Tuple[Any, Any]
  ):
    """Constructor of ArraySpec."""
    self.dtype = dtype
    self.shape = shape
    if element_wise_bounds[0]:
      self.minimum = np.array(element_wise_bounds[0])
    else:
      self.minimum = bounds[0]
    if element_wise_bounds[1]:
      self.maximum = np.array(element_wise_bounds[1])
    else:
      self.maximum = bounds[1]

  def __repr__(self) -> str:
    """Beautify debug info."""
    return (
      f"ArraySpec(shape={self.shape}, dtype={self.dtype}, "
      f"minimum={self.minimum}, maximum={self.maximum})"
    )


class EnvPool(Protocol):
  """Cpp PyEnvpool class interface."""

  _state_keys: List[str]
  _action_keys: List[str]
  spec: Any

  def __init__(self, spec: EnvSpec):
    """Constructor of EnvPool."""

  def __len__(self) -> int:
    """Return the number of environments."""

  @property
  def _spec(self) -> EnvSpec:
    """Cpp env spec."""

  @property
  def _action_spec(self) -> List:
    """Cpp action spec."""

  def _check_action(self, actions: List) -> None:
    """Check action shapes."""

  def _recv(self) -> List[np.ndarray]:
    """Cpp private _recv method."""

  def _send(self, action: List[np.ndarray]) -> None:
    """Cpp private _send method."""

  def _reset(self, env_id: np.ndarray) -> None:
    """Cpp private _reset method."""

  def _from(
    self,
    action: Union[Dict[str, Any], np.ndarray],
    env_id: Optional[np.ndarray] = None,
  ) -> List[np.ndarray]:
    """Convertion for input action."""

  def _to(
    self,
    state: List[np.ndarray],
    reset: bool,
    return_info: bool,
  ) -> Union[TimeStep, Tuple]:
    """A switch of to_dm and to_gym for output state."""

  @property
  def all_env_ids(self) -> np.ndarray:
    """All env_id in numpy ndarray with dtype=np.int32."""

  @property
  def is_async(self) -> bool:
    """Return if this env is in sync mode or async mode."""

  @property
  def observation_space(self) -> Union[gym.Space, Dict[str, Any]]:
    """Gym observation space."""

  @property
  def action_space(self) -> Union[gym.Space, Dict[str, Any]]:
    """Gym action space."""

  def observation_spec(self) -> Tuple:
    """Dm observation spec."""

  def action_spec(self) -> Union[dm_env.specs.Array, Tuple]:
    """Dm action spec."""

  def seed(self, seed: Optional[Union[int, List[int]]] = None) -> None:
    """Set the seed for all environments."""

  @property
  def config(self) -> Dict[str, Any]:
    """Envpool config."""

  def send(
    self,
    action: Union[Dict[str, Any], np.ndarray],
    env_id: Optional[np.ndarray] = None,
  ) -> None:
    """Envpool send wrapper."""

  def recv(
    self,
    reset: bool = False,
    return_info: bool = True,
  ) -> Union[TimeStep, Tuple]:
    """Envpool recv wrapper."""

  def async_reset(self) -> None:
    """Envpool async reset interface."""

  def step(
    self,
    action: Union[Dict[str, Any], np.ndarray],
    env_id: Optional[np.ndarray] = None,
  ) -> Union[TimeStep, Tuple]:
    """Envpool step interface that performs send/recv."""

<<<<<<< HEAD
  def reset(self,
            env_id: Optional[np.ndarray] = None) -> Union[TimeStep, Tuple]:
    """Envpool reset interface."""

  def xla(self) -> Tuple[Any, Callable, Callable, Callable]:
    """Get the xla functions"""
=======
  def reset(
    self,
    env_id: Optional[np.ndarray] = None,
  ) -> Union[TimeStep, Tuple]:
    """Envpool reset interface."""
>>>>>>> d7c70426
<|MERGE_RESOLUTION|>--- conflicted
+++ resolved
@@ -225,17 +225,11 @@
   ) -> Union[TimeStep, Tuple]:
     """Envpool step interface that performs send/recv."""
 
-<<<<<<< HEAD
-  def reset(self,
-            env_id: Optional[np.ndarray] = None) -> Union[TimeStep, Tuple]:
+  def reset(
+    self,
+    env_id: Optional[np.ndarray] = None,
+  ) -> Union[TimeStep, Tuple]:
     """Envpool reset interface."""
 
   def xla(self) -> Tuple[Any, Callable, Callable, Callable]:
-    """Get the xla functions"""
-=======
-  def reset(
-    self,
-    env_id: Optional[np.ndarray] = None,
-  ) -> Union[TimeStep, Tuple]:
-    """Envpool reset interface."""
->>>>>>> d7c70426
+    """Get the xla functions"""